package:
  name: atmos
<<<<<<< HEAD
  version: "0.2.2"    # version of package. Should use the PEP-386 verlib
=======
  version: "0.2.3"    # version of package. Should use the PEP-386 verlib
>>>>>>> f064a7db
                      # conventions. Note that YAML will interpret
                      # versions like 1.0 as floats, meaning that 1.0 will
                      # be the same as 1. To avoid this, always put the
                      # version in quotes, so that it will be interpreted
                      # as a string.

                      # The version cannot contain a dash '-' character.

# the build and runtime requirements. Dependencies of these requirements
# are included automatically.
requirements:
  # Packages required to build the package. python and numpy must be
  # listed explicitly if they are required.
  build:
    - python
    - setuptools
  # Packages required to run the package. These are the dependencies that
  # will be installed automatically whenever the package is installed.
  # Package names should be any valid conda spec (see "Specifying versions
  # in requirements" below).
  run:
    - python
    - six >=1.9.0
    - numexpr >=2.0.1
    - numpy >=1.6
    - setuptools >=15.0

test:
  # in addition to the run-time requirements, you can specify requirements
  # needed during testing. The run time requirements specified above are
  # included automatically.
  requires:
    - nose >=1.3
  # Python imports we want to make sure work, which we expect the package
  # to install
  imports:
    - atmos
  # The script run_test.sh (or .bat/.py/.pl) will be run automatically
  # if it is part of the recipe.
  # (.py/.pl scripts are only valid as part of Python/Perl packages, respectively)

about:
  home: https://github.com/mcgibbon/atmos.git
  license: MIT
  summary: an atmospheric sciences utility library<|MERGE_RESOLUTION|>--- conflicted
+++ resolved
@@ -1,10 +1,6 @@
 package:
   name: atmos
-<<<<<<< HEAD
-  version: "0.2.2"    # version of package. Should use the PEP-386 verlib
-=======
   version: "0.2.3"    # version of package. Should use the PEP-386 verlib
->>>>>>> f064a7db
                       # conventions. Note that YAML will interpret
                       # versions like 1.0 as floats, meaning that 1.0 will
                       # be the same as 1. To avoid this, always put the
