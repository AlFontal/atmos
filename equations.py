# -*- coding: utf-8 -*-
"""
equations.py: Fluid dynamics equations for atmospheric sciences.
"""
# Note that in this module, if multiple equations are defined that compute
# the same output quantity given the same input quantities, they must take
# their arguments in the same order. This is to simplify overriding default
# equations with optional ones.

# Design considerations:
#
# Consider e = rho_v*Rv*T for water vapor and water vapor density...
#   Isn't water vapor density the same as absolute humidity? Yes it is.
#
# Do we want to use underscores in our variable names, like u_geo instead of
# ugeo, and dp_dx instead of dpdx?
#
# How do we handle latent heat of condensation for water? Constant? Poly fit?
#
# Users may make use of the same computation repeatedly. Should we cache how
# to calculate an output quantity from a set of inputs and methods?
# Precomputing every possible option is probably too memory-intensive because
# of the large number of options, but caching could be viable.
#
# Vertical ordering... What are the consequences, and how to handle it?
#

# To implement:
#
# Look at dimensions present in the data in order to:
#   Calculate pressure from surface pressure and hydrostatic balance
#   Similarly with thermal wind and surface winds
#
# Need an equation or two for Td
#
# Need some more "shortcut" equations
#
# Equivalent potential temperature... What even.
#
# Check whether certain inputs are valid (0 < RH < 100, 0 < T, etc.)
import numpy as np
from constants import g0, Omega, Rd, Rv, Cpd, Lv0
from decorators import assumes, equation_docstring

<<<<<<< HEAD
ref = {'AMS Glossary Gammam': '''
American Meteorological Society Glossary of Meteorology
    http://glossary.ametsoc.org/wiki/Saturation-adiabatic_lapse_rate
    Retrieved March 25, 2015''',
       'AMS Glossary thetae': '''
American Meteorological Society Glossary of Meteorology
    http://glossary.ametsoc.org/wiki/Equivalent_temperature
    Retrieved March 25, 2015''',
       'Wong 1989': '''
Wong, W.T. 1989: Comparison of Algorithms for the Computation of the
    Thermodynamic Properties of Moist Air, Technical Note (Local) No. 51,
    Royal Observatory, Hong Kong. Retrieved March 25, 2015 from
    http://www.weather.gov.hk/publica/tnl/tnl051.pdf
    ''',
       'Petty 2008': '''
Petty, G.W. 2008: A First Course in Atmospheric Thermodynamics. 1st Ed.
    Sundog Publishing.''',
       'Goff-Gratch': '''
Goff, J. A., and Gratch, S. 1946: Low-pressure properties of water
    from −160 to 212 °F, in Transactions of the American Society of
    Heating and Ventilating Engineers, pp 95–122, presented at the
    52nd annual meeting of the American Society of Heating and
    Ventilating Engineers, New York, 1946.''',
       'Wexler 1976': '''
Wexler, A. (1976): Vapor pressure formulation for water in range 0 to
    100 C. A revision. J. Res. Natl. Bur. Stand. A, 80, 775-785.''',
       'Bolton 1980': '''
Bolton, D. 1980: The Computation of Equivalent Potential Temperature.
    Mon. Wea. Rev., 108, 1046–1053.
    doi: http://dx.doi.org/10.1175/1520-0493(1980)108<1046:TCOEPT>2.0.CO;2''',
       'Stull 2011': '''
Stull, R. 2011: Wet-Bulb Temperature from Relative Humidity and Air
    Temperature. J. Appl. Meteor. Climatol., 50, 2267–2269.
    doi: http://dx.doi.org/10.1175/JAMC-D-11-0143.1''',
       'Davies-Jones 2009': '''
Davies-Jones, R. 2009: On Formulas for Equivalent Potential
    Temperature. Mon. Wea. Rev., 137, 3137–3148.
    doi: http://dx.doi.org/10.1175/2009MWR2774.1'''
       }

=======
# A dictionary describing the quantities used for and computed by the equations
# in this module. This makes it possible to automatically list these in
# documentation.
>>>>>>> 2acf1dfa
quantities = {
    'AH': {
        'name': 'absolute humidity',
        'units': 'kg/m^3',
    },
    'DSE': {
        'name': 'dry static energy',
        'units': 'J',
    },
    'e': {
        'name': 'water vapor partial pressure',
        'units': 'Pa',
    },
    'es': {
        'name': 'saturation water vapor partial pressure',
        'units': 'Pa',
    },
    'f': {
        'name': 'Coriolis parameter',
        'units': 'Hz',
    },
    'Gammam': {
        'name': 'moist adiabatic lapse rate',
        'units': 'K/m',
    },
    'lat': {
        'name': 'latitude',
        'units': 'degrees N',
    },
    'lon': {
        'name': 'longitude',
        'units': 'degrees E',
    },
    'MSE': {
        'name': 'moist static energy',
        'units': 'J',
    },
    'N2': {
        'name': 'squared Brunt-Väisälä frequency',
        'units': 'Hz^2',
    },
    'omega': {
        'name': 'vertical velocity expressed as tendency of pressure',
        'units': 'Pa/s',
    },
    'p': {
        'name': 'pressure',
        'units': 'Pa',
    },
    'plcl': {
        'name': 'pressure at lifting condensation level',
        'units': 'Pa',
    },
    'Phi': {
        'name': 'geopotential',
        'units': 'm^2/s^2',
    },
    'qv': {
        'name': 'specific humidity',
        'units': 'kg/kg',
    },
    'qvs': {
        'name': 'saturation specific humidity',
        'units': 'kg/kg',
    },
    'RB': {
        'name': 'bulk Richardson number',
        'units': 'unitless',
    },
    'RH': {
        'name': 'relative humidity',
        'units': '%',
    },
    'rho': {
        'name': 'density',
        'units': 'kg/m^3',
    },
    'rv': {
        'name': 'water vapor mixing ratio',
        'units': 'kg/kg',
    },
    'rvs': {
        'name': 'saturation water vapor mixing ratio',
        'units': 'kg/kg',
    },
    'T': {
        'name': 'temperature',
        'units': 'K',
    },
    'Td': {
        'name': 'dewpoint temperature',
        'units': 'K',
    },
    'Tlcl': {
        'name': 'temperature at lifting condensation level',
        'units': 'K',
    },
    'Tv': {
        'name': 'virtual temperature',
        'units': 'K',
    },
    'Tae': {
        'name': 'adiabatic equivalent temperature',
        'units': 'K',
    },
    'Tie': {
        'name': 'isobaric equivalent temperature',
        'units': 'K',
    },
    'Tw': {
        'name': 'wet bulb temperature',
        'units': 'K',
    },
    'theta': {
        'name': 'potential temperature',
        'units': 'K',
    },
    'thetae': {
        'name': 'equivalent temperature',
        'units': 'K',
    },
    'thetaae': {
        'name': 'adiabatic equivalent temperature',
        'units': 'K',
    },
    'thetaie': {
        'name': 'isentropic equivalent temperature',
        'units': 'K',
    },
    'u': {
        'name': 'eastward zonal wind velocity',
        'units': 'm/s',
    },
    'v': {
        'name': 'northward meridional wind velocity',
        'units': 'm/s',
    },
    'w': {
        'name': 'vertical velocity',
        'units': 'm/s',
    },
    'x': {
        'name': 'x',
        'units': 'm',
    },
    'y': {
        'name': 'y',
        'units': 'm',
    },
    'z': {
        'name': 'height',
        'units': 'm',
    },
    'Z': {
        'name': 'geopotential height',
        'units': 'm',
    }
}


# A dict of assumptions used by equations in this module. This helps allow
# automatic docstring generation.
assumptions = {
    'hydrostatic': 'hydrostatic balance',
    'constant g': 'g is constant',
    'constant Lv': 'latent heat of vaporization of water is constant',
    'ideal gas': 'the ideal gas law holds',
    'bolton': 'the assumptions in Bolton (1980) hold',
    'goff-gratch': 'the Goff-Gratch equation for es',
    'frozen bulb': 'the bulb is frozen',
    'unfrozen bulb': 'the bulb is not frozen',
    'Tv equals T': 'the virtual temperature correction can be neglected',
    'constant Cp': 'Cp is constant and equal to Cp for dry air at 0C',
    'no liquid water': 'liquid water can be neglected',
    'no solid water': 'ice can be neglected',
}


# particularize the docstring decorator for this module's quantities and
# assumptions.
def autodoc(**kwargs):
    return equation_docstring(quantities, assumptions, **kwargs)


# Note that autodoc() must always be placed *above* assumes(), so that it
# has information about the assumptions (each decorator decorates the result
# of what is below it).
@autodoc(equation='AH = qv*rho')
@assumes()
def AH_from_qv_rho(qv, rho):
    return qv*rho


@autodoc(equation='DSE = Cpd*T + g0*z')
@assumes('constant g')
def DSE_from_T_z(T, z):
    return Cpd*T + g0*z


@autodoc(equation='DSE = Cpd*T + Phi')
@assumes()
def DSE_from_T_Phi(T, Phi):
    return Cpd*T + Phi


@autodoc(equation=' p*qv/(0.622+qv)')
@assumes()
def e_from_p_qv(p, qv):
    return p*qv/(0.622+qv)


@autodoc(equation='e = es(Tw) - 0.799e-3*p*(T-Tw)',
         references=ref['Wong 1989'] + ref['Goff-Gratch'],
         notes='''
Approximates saturation vapor pressure at the wet bulb temperature
using the Goff-Gratch equation. Uses an approximation from the Royal
Observatory outlined in the referenced document.''')
@assumes('goff-gratch')
def e_from_p_T_Tw_Goff_Gratch(p, T, Tw):
    return es_from_T_Goff_Gratch(Tw) - 0.799e-3*p*(T-Tw)


@autodoc(equation='e = es(Tw) - 0.799e-3*p*(T-Tw)',
         references=ref['Wong 1989'] + ref['Bolton 1980'],
         notes='''
Approximates saturation vapor pressure at the wet bulb temperature
using Bolton's approximation to Wexler's formula. Uses an approximation from
the Royal Observatory outlined in the referenced document.''')
@assumes('bolton')
def e_from_p_T_Tw_Bolton(p, T, Tw):
    return es_from_T_Bolton(Tw) - 0.799e-3*p*(T-Tw)


@autodoc(equation='e = es(Td)', references=ref['Goff-Gratch'])
@assumes('goff-gratch')
def e_from_Td_Goff_Gratch(Td):
    return es_from_T_Goff_Gratch(Td)


@autodoc(equation='e = es(Td)')
@assumes('bolton')
def e_from_Td_Bolton(Td):
    return es_from_T_Bolton(Td)


@autodoc(equation='e = es - 6.60e-4*(1+0.00115(Tw-273.15)*(T-Tw))*p',
         references=ref['Petty 2008'])
@assumes('unfrozen bulb')
def e_from_p_es_T_Tw(p, es, T, Tw):
    return es-(0.000452679+7.59e-7*Tw)*(T-Tw)*p


@autodoc(equation='e = es - 5.82e-4*(1+0.00115(Tw-273.15)*(T-Tw))*p',
         references=ref['Petty 2008'])
@assumes('frozen bulb')
def e_from_p_es_T_Tw_frozen_bulb(p, es, T, Tw):
    return es-(0.000399181+6.693e-7*Tw)*(T-Tw)*p


@autodoc(references=ref['Goff-Gratch'] + '''
Goff, J. A. (1957) Saturation pressure of water on the new Kelvin
    temperature scale, Transactions of the American Society of Heating and
    Ventilating Engineers, pp 347–354, presented at the semi-annual meeting of
    the American Society of Heating and Ventilating Engineers, Murray Bay, Que.
    Canada.
World Meteorological Organization (1988) General meteorological
    standards and recommended practices, Appendix A, WMO Technical Regulations,
    WMO-No. 49.
World Meteorological Organization (2000) General meteorological
    standards and recommended practices, Appendix A, WMO Technical Regulations,
    WMO-No. 49, corrigendum.
Murphy, D. M. and Koop, T. (2005): Review of the vapour pressures of
    ice and supercooled water for atmospheric applications, Quarterly Journal
    of the Royal Meteorological Society 131(608): 1539–1565.
    doi:10.1256/qj.04.94''',
         notes='''
The original Goff–Gratch (1946) equation reads as follows:

Log10(es) = -7.90298 (Tst/T-1)
            + 5.02808 Log10(Tst/T)
            - 1.3816*10-7 (10^(11.344 (1-T/Tst)) - 1)
            + 8.1328*10-3 (10^(-3.49149 (Tst/T-1)) - 1)
            + Log10(es_st)
where:
Log10 refers to the logarithm in base 10
es is the saturation water vapor pressure (hPa)
T is the absolute air temperature in kelvins
Tst is the steam-point (i.e. boiling point at 1 atm.) temperature (373.16K)
es_st is es at the steam-point pressure (1 atm = 1013.25 hPa)

This formula is accurate but computationally intensive. For most purposes,
a more approximate formula is appropriate.''')
@assumes('goff-gratch')
def es_from_T_Goff_Gratch(T):
    ratio = 373.16/T
    return 101325.*10.**(-1.90298*((ratio-1.) + 5.02808*np.log10(ratio)
                         - 1.3816e-7 * (10.**(11.344*(1.-1./ratio))-1.)
                         + 8.1328e-3*(10.**(-3.49149*(ratio-1.))-1.)))


@autodoc(equation='es(T) = 611.2*exp(17.67*(T-273.15)/(T-29.65))',
         references=ref['Bolton 1980'] + ref['Wexler 1976'],
         notes='''
Fits Wexler's formula to an accuracy of 0.1% for temperatures between
-35C and 35C.''')
@assumes('bolton')
def es_from_T_Bolton(T):
    return 611.2*np.exp(17.67*(T-273.15)/(T-29.65))


@autodoc(equation='f = 2.*Omega*sin(pi/180.*lat)')
@assumes()
def f_from_lat(lat):
    return 2.*Omega*np.sin(np.pi/180.*lat)


@autodoc(
    equation='Gammam = g0*(1+(Lv0*rvs)/(Rd*T))/(Cpd+(Lv0**2*rvs)/(Rv*T**2))',
    references=ref['AMS Glossary Gammam'])
@assumes('constant g', 'constant Lv')
def Gammam_from_rvs_T(rvs, T):
    return g0*(1+(Lv0*rvs)/(Rd*T))/(Cpd+(Lv0**2*rvs)/(Rv*T**2))


@autodoc(equation='MSE = DSE + Lv0*qv')
@assumes('constant Lv')
def MSE_from_DSE_qv(DSE, qv):
    return DSE + Lv0*qv


@autodoc(equation='omega = -rho*g0*w')
@assumes('hydrostatic')
def omega_from_w_rho_hydrostatic(w, rho):
    return -rho*g0*w


@autodoc(equation='p = rho*Rd*Tv')
@assumes('ideal gas')
def p_from_rho_Tv_ideal_gas(rho, Tv):
    return rho*Rd*Tv


@autodoc(equation='plcl = p*(Tlcl/T)**(Cpd/Rd)')
@assumes('constant Cp')
def plcl_from_p_T_Tlcl(p, T, Tlcl):
    return p*(Tlcl/T)**(Cpd/Rd)


# =============================================================================
# @assumes('stipanuk')
# def plcl_from_p_T_Td(p, T, Td):
#     '''
#     Calculates LCL pressure level (Pa) from pressure (Pa), temperature (K),
#     and dew point temperature (K).
#
#     Calculates the pressure of the lifting condensation level computed by an
#     iterative procedure described by equations 8-12 (pp 13-14) of:
#
#     Stipanuk, G.S., (1973) original version.
#     "Algorithms for generating a skew-t, log p diagram and computing selected
#     meteorological quantities."
#
#     Atmospheric sciences laboratory
#     U.S. Army Electronics Command
#     White Sands Missile Range, New Mexico 88002
#     '''
#     raise NotImplementedError()
# =============================================================================


@autodoc(equation='Phi = g0*z')
@assumes('constant g')
def Phi_from_z(z):
    return g0*z


@autodoc(equation='qv = AH/rho')
@assumes()
def qv_from_AH_rho(AH, rho):
    return AH/rho


@autodoc(equation='qv = rv/(1+rv)')
@assumes()
def qv_from_rv(rv):
    return rv/(1.+rv)


@autodoc(equation='qv = (Rd/Rv)*e/(p-(1-Rd/Rv)*e)')
@assumes()
def qv_from_p_e(p, e):
    return 0.622*e/(p-0.378*e)


@autodoc(equation='qvs = rvs/(1+rvs)')
@assumes()
def qvs_from_rvs(rvs):
    return rvs/(1+rvs)


@autodoc(equation='qv = qv_from_p_e(p, es)')
@assumes()
def qvs_from_p_es(p, es):
    return qv_from_p_e(p, es)


@autodoc(equation='RH = qv/qvs*100.')
@assumes()
def RH_from_qv_qvs(qv, qvs):
    return qv/qvs*100.


@autodoc(equation='RH = rv/rvs*100.')
@assumes()
def RH_from_rv_rvs(rv, rvs):
    return rv/rvs*100.


@autodoc(equation='rho = AH/qv')
@assumes()
def rho_from_qv_AH(qv, AH):
    return AH/qv


@autodoc(equation='rho = p/(Rd*Tv)')
@assumes('ideal gas')
def rho_from_p_Tv_ideal_gas(p, Tv):
    return p/(Rd*Tv)


@autodoc(equation='rv = qv/(1-qv)')
@assumes()
def rv_from_qv(qv):
    return qv/(1-qv)


@autodoc(equation='(Rd/Rv)*e/(p-e)')
@assumes()
def rv_from_p_e(p, e):
    return 0.622*e/(p-e)


@autodoc(equation='rvs = rv_from_p_e(p, es)')
@assumes()
def rvs_from_p_es(p, es):
    return rv_from_p_e(p, es)


@autodoc(equation='rv = rv_from_qv(qvs)')
@assumes()
def rvs_from_qvs(qvs):
    return rv_from_qv(qvs)


@autodoc(equation='T = (29.65*log(es)-4880.16)/(log(es)-19.48)',
         references=ref['Bolton 1980'] + ref['Wexler 1976'],
         notes='''
Fits Wexler's formula to an accuracy of 0.1% for temperatures between
-35C and 35C.''')
@assumes('bolton')
def T_from_es_Bolton(es):
    return (29.65*np.log(es)-4880.16)/(np.log(es)-19.48)


@autodoc(equation='Tlcl = 1./((1./T-55.)-(log(RH/100.)/2840.)) + 55.',
         references=ref['Bolton 1980'],
         notes='Uses Bolton (1980) equation 22.')
@assumes('bolton')
def Tlcl_from_T_RH(T, RH):
    return 1./((1./(T-55.))-(np.log(RH/100.)/2840.)) + 55.


@autodoc(equation='Tlcl = 1./((1./(Td-56.))-(log(T/Td)/800.)) + 56.',
         references=ref['Bolton 1980'],
         notes='Uses Bolton (1980) equation 15.')
@assumes('bolton')
def Tlcl_from_T_Td(T, Td):
    return 1./((1./(Td-56.))+(np.log(T/Td)/800.)) + 56.


@autodoc(equation='Tlcl = 2840./(3.5*log(T)-log(e)-4.805) + 55.',
         references=ref['Bolton 1980'],
         notes='Uses Bolton(1980) equation 21.')
@assumes('bolton')
def Tlcl_from_T_e(T, e):
    return 2840./(3.5*np.log(T)-np.log(e)-4.805) + 55.


@autodoc(
    equation='Tae = T*exp(Lv0*rv/(Cpd*T))',
    references=ref['AMS Glossary thetae'])
@assumes('constant Lv')
def Tae_from_T_rv(T, rv):
    return T*np.exp(Lv0*rv/(Cpd*T))


@autodoc(
    equation='Tie = T*(1.+Lv0*rv/(Cpd*T))',
    references=ref['AMS Glossary thetae'])
@assumes('constant Lv')
def Tie_from_T_rv(T, rv):
    return T*(1.+Lv0*rv/(Cpd*T))


@autodoc(equation='Tv/(1+0.608*qv)')
@assumes('no liquid water', 'no solid water')
def T_from_Tv_qv(Tv, qv):
    return Tv/(1+0.608*qv)


@autodoc(equation='T*(1+0.608*qv)')
@assumes('no liquid water', 'no solid water')
def Tv_from_T_qv(T, qv):
    return T*(1+0.608*qv)


@autodoc(equation='Tv = T',
         notes='''
This function exists to allow using temperature as virtual temperature.''')
@assumes('Tv equals T')
def Tv_from_T_assuming_Tv_equals_T(T):
    return 1.*T


@autodoc(equation='Tv = p/(rho*Rd)')
@assumes('ideal gas')
def Tv_from_p_rho_ideal_gas(p, rho):
    return p/(rho*Rd)


@autodoc(references=ref['Stull 2011'],
         notes='Uses the empirical inverse solution from Stull (2011).')
@assumes('stull')
def Tw_from_T_RH_Stull(T, RH):
    return ((T-273.15)*np.arctan(0.151977*(RH + 8.313659)**0.5)
            + np.arctan(T-273.15+RH) - np.arctan(RH - 1.676331)
            + 0.00391838*RH**1.5*np.arctan(0.023101*RH) - 4.686035 + 273.15)


@autodoc(equation='T = Tv',
         notes='''
This function exists to allow using temperature as virtual temperature.''')
@assumes('Tv equals T')
def T_from_Tv_assuming_Tv_equals_T(Tv):
    return 1.*Tv


@autodoc(equation='theta = T*(1e5/p)**(Rd/Cpd)')
@assumes('constant Cp')
def theta_from_p_T(p, T):
    return T*(1e5/p)**(Rd/Cpd)


@autodoc(equation='theta*exp((3.376/Tlcl-0.00254)*rv*1e3*(1+0.81*rv))',
         references=ref['Bolton 1980'] + ref['Davies-Jones 2009'],
         notes='''
This is one of the most accurate ways of computing thetae, with an
error of less than 0.2K due mainly to assuming Cp does not vary with
temperature or pressure.''')
@assumes('bolton', 'constant Cp')
def thetae_from_theta_Tlcl_rv_Bolton(theta, Tlcl, rv):
    return theta*np.exp((3.376/Tlcl-0.00254)*rv*1e3*(1+0.81*rv))


@autodoc(
    equation='thetaie = theta*(1+Lv0*rv/(Cpd*T))',
    references=ref['Petty 2008'] + ' pg. 203')
@assumes('constant Lv')
def thetaie_from_T_theta_rv(T, theta, rv):
    return theta*(1+Lv0*rv/(Cpd*T))


@autodoc(
    equation='thetaie = Tie*(1e5/p)**(Rd/Cpd)',
    references=ref['Petty 2008'] + ' pg. 203')
@assumes('constant Cp')
def thetaie_from_p_Tie_rv(p, Tie, rv):
    return Tie*(1e5/p)**(Rd/Cpd)


@autodoc(equation='thetaae = Tae*(1e5/p)**(Rd/Cpd)')
@assumes('constant Cp')
def thetaae_from_p_Tae_rv(p, Tae, rv):
    return Tae*(1e5/p)**(Rd/Cpd)


@autodoc(equation='w = -omega/(rho*g0)')
@assumes('constant g')
def w_from_omega_rho_hydrostatic(omega, rho):
    return -omega/(rho*g0)


@autodoc(equation='z = Phi/g0')
@assumes('constant g')
def z_from_Phi(Phi):
    return Phi/g0<|MERGE_RESOLUTION|>--- conflicted
+++ resolved
@@ -42,7 +42,6 @@
 from constants import g0, Omega, Rd, Rv, Cpd, Lv0
 from decorators import assumes, equation_docstring
 
-<<<<<<< HEAD
 ref = {'AMS Glossary Gammam': '''
 American Meteorological Society Glossary of Meteorology
     http://glossary.ametsoc.org/wiki/Saturation-adiabatic_lapse_rate
@@ -83,11 +82,9 @@
     doi: http://dx.doi.org/10.1175/2009MWR2774.1'''
        }
 
-=======
 # A dictionary describing the quantities used for and computed by the equations
 # in this module. This makes it possible to automatically list these in
 # documentation.
->>>>>>> 2acf1dfa
 quantities = {
     'AH': {
         'name': 'absolute humidity',
