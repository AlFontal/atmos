# -*- coding: utf-8 -*-
"""
equations.py: Fluid dynamics equations for atmospheric sciences.
"""
# Note that in this module, if multiple equations are defined that compute
# the same output quantity given the same input quantities, they must take
# their arguments in the same order. This is to simplify overriding default
# equations with optional ones.

# Design considerations:
#
# Consider e = rho_v*Rv*T for water vapor and water vapor density...
#   Isn't water vapor density the same as absolute humidity? Yes it is.
#
# Do we want to use underscores in our variable names, like u_geo instead of
# ugeo, and dp_dx instead of dpdx?
#
# How do we handle latent heat of condensation for water? Constant? Poly fit?
#
# Users may make use of the same computation repeatedly. Should we cache how
# to calculate an output quantity from a set of inputs and methods?
# Precomputing every possible option is probably too memory-intensive because
# of the large number of options, but caching could be viable.
#
# Vertical ordering... What are the consequences, and how to handle it?
#

# To implement:
#
# Look at dimensions present in the data in order to:
#   Calculate pressure from surface pressure and hydrostatic balance
#   Similarly with thermal wind and surface winds
#
# Need an equation or two for Td
#
# Need some more "shortcut" equations
#
# Equivalent potential temperature... What even.
#
# Check whether certain inputs are valid (0 < RH < 100, 0 < T, etc.)
import numpy as np
import numexpr as ne
from numpy import pi
from constants import g0, Omega, Rd, Rv, Cpd, Lv0
from decorators import assumes, overridden_by_assumptions, equation_docstring

ref = {'AMS Glossary Gammam': '''
American Meteorological Society Glossary of Meteorology
    http://glossary.ametsoc.org/wiki/Saturation-adiabatic_lapse_rate
    Retrieved March 25, 2015''',
       'AMS Glossary thetae': '''
American Meteorological Society Glossary of Meteorology
    http://glossary.ametsoc.org/wiki/Equivalent_temperature
    Retrieved March 25, 2015''',
       'Petty 2008': '''
Petty, G.W. 2008: A First Course in Atmospheric Thermodynamics. 1st Ed.
    Sundog Publishing.''',
       'Goff-Gratch': '''
Goff, J. A., and Gratch, S. 1946: Low-pressure properties of water
    from −160 to 212 °F, in Transactions of the American Society of
    Heating and Ventilating Engineers, pp 95–122, presented at the
    52nd annual meeting of the American Society of Heating and
    Ventilating Engineers, New York, 1946.''',
       'Wexler 1976': '''
Wexler, A. (1976): Vapor pressure formulation for water in range 0 to
    100 C. A revision. J. Res. Natl. Bur. Stand. A, 80, 775-785.''',
       'Bolton 1980': '''
Bolton, D. 1980: The Computation of Equivalent Potential Temperature.
    Mon. Wea. Rev., 108, 1046–1053.
    doi: http://dx.doi.org/10.1175/1520-0493(1980)108<1046:TCOEPT>2.0.CO;2''',
       'Stull 2011': '''
Stull, R. 2011: Wet-Bulb Temperature from Relative Humidity and Air
    Temperature. J. Appl. Meteor. Climatol., 50, 2267–2269.
    doi: http://dx.doi.org/10.1175/JAMC-D-11-0143.1''',
       'Davies-Jones 2009': '''
Davies-Jones, R. 2009: On Formulas for Equivalent Potential
    Temperature. Mon. Wea. Rev., 137, 3137–3148.
    doi: http://dx.doi.org/10.1175/2009MWR2774.1'''
       }

# A dictionary describing the quantities used for and computed by the equations
# in this module. This makes it possible to automatically list these in
# documentation.
quantities = {
    'AH': {
        'name': 'absolute humidity',
        'units': 'kg/m^3',
    },
    'DSE': {
        'name': 'dry static energy',
        'units': 'J',
    },
    'e': {
        'name': 'water vapor partial pressure',
        'units': 'Pa',
    },
    'es': {
        'name': 'saturation water vapor partial pressure',
        'units': 'Pa',
    },
    'f': {
        'name': 'Coriolis parameter',
        'units': 'Hz',
    },
    'Gammam': {
        'name': 'moist adiabatic lapse rate',
        'units': 'K/m',
    },
    'lat': {
        'name': 'latitude',
        'units': 'degrees N',
    },
    'lon': {
        'name': 'longitude',
        'units': 'degrees E',
    },
    'MSE': {
        'name': 'moist static energy',
        'units': 'J',
    },
    'N2': {
        'name': 'squared Brunt-Vaisala frequency',
        'units': 'Hz^2',
    },
    'omega': {
        'name': 'vertical velocity expressed as tendency of pressure',
        'units': 'Pa/s',
    },
    'p': {
        'name': 'pressure',
        'units': 'Pa',
    },
    'plcl': {
        'name': 'pressure at lifting condensation level',
        'units': 'Pa',
    },
    'Phi': {
        'name': 'geopotential',
        'units': 'm^2/s^2',
    },
    'qv': {
        'name': 'specific humidity',
        'units': 'kg/kg',
    },
    'qvs': {
        'name': 'saturation specific humidity',
        'units': 'kg/kg',
    },
    'qi': {
        'name': 'specific humidity with respect to ice',
        'units': 'kg/kg',
    },
    'ql': {
        'name': 'specific humidity with respect to liquid water',
        'units': 'kg/kg',
    },
    'qt': {
        'name': 'specific humidity with respect to total water',
        'units': 'kg/kg',
    },
    'RB': {
        'name': 'bulk Richardson number',
        'units': 'unitless',
    },
    'RH': {
        'name': 'relative humidity',
        'units': '%',
    },
    'rho': {
        'name': 'density',
        'units': 'kg/m^3',
    },
    'rv': {
        'name': 'water vapor mixing ratio',
        'units': 'kg/kg',
    },
    'rvs': {
        'name': 'saturation water vapor mixing ratio',
        'units': 'kg/kg',
    },
    'ri': {
        'name': 'ice mixing ratio',
        'units': 'kg/kg',
    },
    'rl': {
        'name': 'liquid water mixing ratio',
        'units': 'kg/kg',
    },
    'rt': {
        'name': 'total water mixing ratio',
        'units': 'kg/kg',
    },
    'T': {
        'name': 'temperature',
        'units': 'K',
    },
    'Td': {
        'name': 'dewpoint temperature',
        'units': 'K',
    },
    'Tlcl': {
        'name': 'temperature at lifting condensation level',
        'units': 'K',
    },
    'Tv': {
        'name': 'virtual temperature',
        'units': 'K',
    },
    'Tw': {
        'name': 'wet bulb temperature',
        'units': 'K',
    },
    'theta': {
        'name': 'potential temperature',
        'units': 'K',
    },
    'thetae': {
        'name': 'equivalent temperature',
        'units': 'K',
    },
    'thetaes': {
        'name': 'saturation equivalent temperature',
        'units': 'K',
    },
    'u': {
        'name': 'eastward zonal wind velocity',
        'units': 'm/s',
    },
    'v': {
        'name': 'northward meridional wind velocity',
        'units': 'm/s',
    },
    'w': {
        'name': 'vertical velocity',
        'units': 'm/s',
    },
    'x': {
        'name': 'x',
        'units': 'm',
    },
    'y': {
        'name': 'y',
        'units': 'm',
    },
    'z': {
        'name': 'height',
        'units': 'm',
    },
    'Z': {
        'name': 'geopotential height',
        'units': 'm',
    }
}


# A dict of assumptions used by equations in this module. This helps allow
# automatic docstring generation.
assumptions = {
    'hydrostatic': 'hydrostatic balance',
    'constant g': 'g is constant',
    'constant Lv': 'latent heat of vaporization of water is constant',
    'ideal gas': 'the ideal gas law holds',
    'bolton': 'the assumptions in Bolton (1980) hold',
    'goff-gratch': 'the Goff-Gratch equation for es',
    'frozen bulb': 'the bulb is frozen',
    'unfrozen bulb': 'the bulb is not frozen',
    'Tv equals T': 'the virtual temperature correction can be neglected',
    'constant Cp': 'Cp is constant and equal to Cp for dry air at 0C',
    'no liquid water': 'liquid water can be neglected',
    'no ice': 'ice can be neglected',
    'low water vapor': ('terms that are second-order in moisture quantities '
                        'can be neglected (eg. qv == rv)')
}


# particularize the docstring decorator for this module's quantities and
# assumptions.
def autodoc(**kwargs):
    return equation_docstring(quantities, assumptions, **kwargs)


# Note that autodoc() must always be placed *above* assumes(), so that it
# has information about the assumptions (each decorator decorates the result
# of what is below it).
@autodoc(equation='AH = qv*rho')
@assumes()
def AH_from_qv_rho(qv, rho):
    return ne.evaluate('qv*rho')


@autodoc(equation='DSE = Cpd*T + g0*z')
@assumes('constant g')
def DSE_from_T_z(T, z):
    return ne.evaluate('Cpd*T + g0*z')


@autodoc(equation='DSE = Cpd*T + Phi')
@assumes()
def DSE_from_T_Phi(T, Phi):
    return ne.evaluate('Cpd*T + Phi')


@autodoc(equation='p*qv/(0.622+qv)')
@assumes()
def e_from_p_qv(p, qv):
    return ne.evaluate('p*qv/(0.622+qv)')


@autodoc(equation='e = es(Td)', references=ref['Goff-Gratch'])
@assumes('goff-gratch')
def e_from_Td_Goff_Gratch(Td):
    return es_from_T_Goff_Gratch(Td)


@autodoc(equation='e = es(Td)')
@assumes('bolton')
def e_from_Td_Bolton(Td):
    return es_from_T_Bolton(Td)


@autodoc(equation='e = es - 6.60e-4*(1+0.00115(Tw-273.15)*(T-Tw))*p',
         references=ref['Petty 2008'])
@assumes('unfrozen bulb')
def e_from_p_es_T_Tw(p, es, T, Tw):
    return ne.evaluate('es-(0.000452679+7.59e-7*Tw)*(T-Tw)*p')


@autodoc(equation='e = es - 5.82e-4*(1+0.00115(Tw-273.15)*(T-Tw))*p',
         references=ref['Petty 2008'])
@assumes('frozen bulb')
def e_from_p_es_T_Tw_frozen_bulb(p, es, T, Tw):
    return ne.evaluate('es-(0.000399181+6.693e-7*Tw)*(T-Tw)*p')


@autodoc(references=ref['Goff-Gratch'] + '''
Goff, J. A. (1957) Saturation pressure of water on the new Kelvin
    temperature scale, Transactions of the American Society of Heating and
    Ventilating Engineers, pp 347–354, presented at the semi-annual meeting of
    the American Society of Heating and Ventilating Engineers, Murray Bay, Que.
    Canada.
World Meteorological Organization (1988) General meteorological
    standards and recommended practices, Appendix A, WMO Technical Regulations,
    WMO-No. 49.
World Meteorological Organization (2000) General meteorological
    standards and recommended practices, Appendix A, WMO Technical Regulations,
    WMO-No. 49, corrigendum.
Murphy, D. M. and Koop, T. (2005): Review of the vapour pressures of
    ice and supercooled water for atmospheric applications, Quarterly Journal
    of the Royal Meteorological Society 131(608): 1539–1565.
    doi:10.1256/qj.04.94''',
         notes='''
The original Goff–Gratch (1946) equation reads as follows:

Log10(es) = -7.90298 (Tst/T-1)
            + 5.02808 Log10(Tst/T)
            - 1.3816*10-7 (10^(11.344 (1-T/Tst)) - 1)
            + 8.1328*10-3 (10^(-3.49149 (Tst/T-1)) - 1)
            + Log10(es_st)
where:
Log10 refers to the logarithm in base 10
es is the saturation water vapor pressure (hPa)
T is the absolute air temperature in kelvins
Tst is the steam-point (i.e. boiling point at 1 atm.) temperature (373.16K)
es_st is es at the steam-point pressure (1 atm = 1013.25 hPa)

This formula is accurate but computationally intensive. For most purposes,
a more approximate formula is appropriate.''')
@assumes('goff-gratch')
def es_from_T_Goff_Gratch(T):
    return ne.evaluate(
        '''101325.*10.**(-1.90298*((373.16/T-1.) + 5.02808*log10(373.16/T)
        - 1.3816e-7 * (10.**(11.344*(1.-1./373.16/T))-1.)
        + 8.1328e-3*(10.**(-3.49149*(373.16/T-1.))-1.)))''')


@autodoc(equation='es(T) = 611.2*exp(17.67*(T-273.15)/(T-29.65))',
         references=ref['Bolton 1980'] + ref['Wexler 1976'],
         notes='''
Fits Wexler's formula to an accuracy of 0.1% for temperatures between
-35C and 35C.''')
@assumes('bolton')
def es_from_T_Bolton(T):
    return ne.evaluate('611.2*exp(17.67*(T-273.15)/(T-29.65))')


@autodoc(equation='f = 2.*Omega*sin(pi/180.*lat)')
@assumes()
def f_from_lat(lat):
    return ne.evaluate('2.*Omega*sin(pi/180.*lat)')


@autodoc(
    equation='Gammam = g0*(1+(Lv0*rvs)/(Rd*T))/(Cpd+(Lv0**2*rvs)/(Rv*T**2))',
    references=ref['AMS Glossary Gammam'])
@assumes('constant g', 'constant Lv')
def Gammam_from_rvs_T(rvs, T):
    return ne.evaluate('g0*(1+(Lv0*rvs)/(Rd*T))/(Cpd+(Lv0**2*rvs)/(Rv*T**2))')


@autodoc(equation='MSE = DSE + Lv0*qv')
@assumes('constant Lv')
def MSE_from_DSE_qv(DSE, qv):
    return ne.evaluate('DSE + Lv0*qv')


@autodoc(equation='omega = -rho*g0*w')
@assumes('hydrostatic', 'constant g')
def omega_from_w_rho_hydrostatic(w, rho):
    return ne.evaluate('-rho*g0*w')


@autodoc(equation='p = rho*Rd*Tv')
@assumes('ideal gas')
def p_from_rho_Tv_ideal_gas(rho, Tv):
    return ne.evaluate('rho*Rd*Tv')


@autodoc(equation='plcl = p*(Tlcl/T)**(Cpd/Rd)')
@assumes('constant Cp')
def plcl_from_p_T_Tlcl(p, T, Tlcl):
    return ne.evaluate('p*(Tlcl/T)**(Cpd/Rd)')


@autodoc(equation='Phi = g0*z')
@assumes('constant g')
def Phi_from_z(z):
    return ne.evaluate('g0*z')


@autodoc(equation='qv = AH/rho')
@assumes()
def qv_from_AH_rho(AH, rho):
    return ne.evaluate('AH/rho')


@autodoc(equation='qv = rv/(1+rv)')
@assumes()
@overridden_by_assumptions('low water vapor')
def qv_from_rv(rv):
    return ne.evaluate('rv/(1.+rv)')


@autodoc(equation='qv = rv')
@assumes('low water vapor')
def qv_from_rv_lwv(rv):
    return 1.*rv


@autodoc(equation='qv = (Rd/Rv)*e/(p-(1-Rd/Rv)*e)')
@assumes()
@overridden_by_assumptions('low water vapor')
def qv_from_p_e(p, e):
    return ne.evaluate('0.622*e/(p-0.378*e)')


@autodoc(equation='qv = (Rd/Rv)*e/p')
@assumes('low water vapor')
def qv_from_p_e_lwv(p, e):
    return ne.evaluate('0.622*e/p')


@autodoc(equation='qvs = rvs/(1+rvs)')
@assumes()
@overridden_by_assumptions('low water vapor')
def qvs_from_rvs(rvs):
    return qv_from_rv(rvs)


@autodoc(equation='qv = rv')
@assumes('low water vapor')
def qvs_from_rvs_lwv(rvs):
    return 1.*rvs


@autodoc(equation='qv = qv_from_p_e(p, es)')
@assumes()
@overridden_by_assumptions('low water vapor')
def qvs_from_p_es(p, es):
    return qv_from_p_e(p, es)


@assumes('low water vapor')
def qvs_from_p_es_lwv(p, es):
    return qv_from_p_e_lwv(p, es)


@autodoc(equation='qt = qi+qv+ql')
@assumes()
@overridden_by_assumptions('no liquid water', 'no ice')
def qt_from_qi_qv_ql(qi, qv, ql):
    return ne.evaluate('qi+qv+ql')


@autodoc(equation='qt = qv+ql')
@assumes('no ice')
@overridden_by_assumptions('no liquid water')
def qt_from_qv_ql(qv, ql):
    return ne.evaluate('qv+ql')


@autodoc(equation='qt = qv')
@assumes('no liquid water', 'no ice')
def qt_from_qv(qv):
    return 1.*qv


@autodoc(equation='qt = qv+ql')
@assumes('no liquid water')
@overridden_by_assumptions('no ice')
def qt_from_qv_qi(qv, qi):
    return ne.evaluate('qv+qi')


@autodoc(equation='qv = qt')
@assumes('no liquid water', 'no ice')
def qv_from_qt(qt):
    return 1.*qt


@autodoc(equation='qv = qt-ql-qi')
@assumes()
@overridden_by_assumptions('no liquid water', 'no ice')
def qv_from_qt_ql_qi(qt, ql, qi):
    return ne.evaluate('qt-ql-qi')


@autodoc('qv = qt-ql')
@assumes('no ice')
@overridden_by_assumptions('no liquid water')
def qv_from_qt_ql(qt, ql):
    return ne.evaluate('qt-ql')


@autodoc(equation='qv = qt - qi')
@assumes('no liquid water')
@overridden_by_assumptions('no ice')
def qv_from_qt_qi(qt, qi):
    return ne.evaluate('qt-qi')


@autodoc(equation='qi = qt-qv-ql')
@assumes()
@overridden_by_assumptions('no liquid water', 'no ice')
def qi_from_qt_qv_ql(qt, qv, ql):
    return ne.evaluate('qt-qv-ql')


@autodoc(equation='qi = qt-qv')
@assumes('no liquid water')
@overridden_by_assumptions('no ice')
def qi_from_qt_qv(qt, qv):
    return ne.evaluate('qt-qv')


@autodoc(equation='ql = qt-qv-qi')
@assumes()
@overridden_by_assumptions('no liquid water', 'no ice')
def ql_from_qt_qv_qi(qt, qv, qi):
    return ne.evaluate('qt-qv-qi')


@autodoc(equation='ql = qt-qv')
@assumes('no ice')
@overridden_by_assumptions('no liquid water')
def ql_from_qt_qv(qt, qv):
    return ne.evaluate('qt-qv')


@autodoc(equation='RH = rv/rvs*100.')
@assumes()
def RH_from_rv_rvs(rv, rvs):
    return ne.evaluate('rv/rvs*100.')


@autodoc(equation='RH = qv/qvs*100.')
@assumes('low water vapor')
def RH_from_qv_qvs(qv, qvs):
    return ne.evaluate('qv/qvs*100.')


@autodoc(equation='rho = AH/qv')
@assumes()
def rho_from_qv_AH(qv, AH):
    return ne.evaluate('AH/qv')


@autodoc(equation='rho = p/(Rd*Tv)')
@assumes('ideal gas')
def rho_from_p_Tv_ideal_gas(p, Tv):
    return ne.evaluate('p/(Rd*Tv)')


@autodoc(equation='rv = qv/(1-qv)')
@assumes()
@overridden_by_assumptions('low water vapor')
def rv_from_qv(qv):
    return ne.evaluate('qv/(1-qv)')


<<<<<<< HEAD
@autodoc(equation='rv = (Rd/Rv)*e/(p-e)')
=======
@autodoc(equation='rv = qv')
@assumes('low water vapor')
def rv_from_qv_lwv(qv):
    return 1.*qv


@autodoc(equation='(Rd/Rv)*e/(p-e)')
>>>>>>> 874af46f
@assumes()
def rv_from_p_e(p, e):
    return ne.evaluate('0.622*e/(p-e)')


@autodoc(equation='rt = ri+rv+rl')
@assumes()
@overridden_by_assumptions('no liquid water', 'no ice')
def rt_from_ri_rv_rl(ri, rv, rl):
    return ne.evaluate('ri+rv+rl')


@autodoc(equation='rt = rv+rl')
@assumes('no ice')
@overridden_by_assumptions('no liquid water')
def rt_from_rv_rl(rv, rl):
    return ne.evaluate('rv+rl')


@autodoc(equation='rt = rv')
@assumes('no liquid water', 'no ice')
def rt_from_rv(rv):
    return 1.*rv


@autodoc(equation='rt = rv+rl')
@assumes('no liquid water')
@overridden_by_assumptions('no ice')
def rt_from_rv_ri(rv, ri):
    return ne.evaluate('rv+ri')


@autodoc(equation='rv = rt')
@assumes('no liquid water', 'no ice')
def rv_from_rt(rt):
    return 1.*rt


@autodoc(equation='rv = rt-rl-ri')
@assumes()
@overridden_by_assumptions('no liquid water', 'no ice')
def rv_from_rt_rl_ri(rt, rl, ri):
    return ne.evaluate('rt-rl-ri')


@autodoc('rv = rt-rl')
@assumes('no ice')
@overridden_by_assumptions('no liquid water')
def rv_from_rt_rl(rt, rl):
    return ne.evaluate('rt-rl')


@autodoc(equation='rv = rt - ri')
@assumes('no liquid water')
@overridden_by_assumptions('no ice')
def rv_from_rt_ri(rt, ri):
    return ne.evaluate('rt-ri')


@autodoc(equation='ri = rt-rv-rl')
@assumes()
@overridden_by_assumptions('no liquid water', 'no ice')
def ri_from_rt_rv_rl(rt, rv, rl):
    return ne.evaluate('rt-rv-rl')


@autodoc(equation='ri = rt-rv')
@assumes('no liquid water')
@overridden_by_assumptions('no ice')
def ri_from_rt_rv(rt, rv):
    return ne.evaluate('rt-rv')


@autodoc(equation='rl = rt-rv-ri')
@assumes()
@overridden_by_assumptions('no liquid water', 'no ice')
def rl_from_rt_rv_ri(rt, rv, ri):
    return ne.evaluate('rt-rv-ri')


@autodoc(equation='rl = rt-rv')
@assumes('no ice')
@overridden_by_assumptions('no liquid water')
def rl_from_rt_rv(rt, rv):
    return ne.evaluate('rt-rv')


@autodoc(equation='rvs = rv_from_p_e(p, es)')
@assumes()
def rvs_from_p_es(p, es):
    return rv_from_p_e(p, es)


@autodoc(equation='rv = rv_from_qv(qvs)')
@assumes()
def rvs_from_qvs(qvs):
    return rv_from_qv(qvs)


@autodoc(equation='rv = rv_from_qv(qvs)')
@assumes('low water vapor')
def rvs_from_qvs_lwv(qvs):
    return rv_from_qv_lwv(qvs)


@autodoc(equation='T = (29.65*log(es)-4880.16)/(log(es)-19.48)',
         references=ref['Bolton 1980'] + ref['Wexler 1976'],
         notes='''
Fits Wexler's formula to an accuracy of 0.1% for temperatures between
-35C and 35C.''')
@assumes('bolton')
def T_from_es_Bolton(es):
    return ne.evaluate('(29.65*log(es)-4880.16)/(log(es)-19.48)')


@autodoc(equation='Tlcl = 1./((1./T-55.)-(log(RH/100.)/2840.)) + 55.',
         references=ref['Bolton 1980'],
         notes='Uses Bolton (1980) equation 22.')
@assumes('bolton')
def Tlcl_from_T_RH(T, RH):
    return ne.evaluate('1./((1./(T-55.))-(log(RH/100.)/2840.)) + 55.')


@autodoc(equation='Tlcl = 1./((1./(Td-56.))-(log(T/Td)/800.)) + 56.',
         references=ref['Bolton 1980'],
         notes='Uses Bolton (1980) equation 15.')
@assumes('bolton')
def Tlcl_from_T_Td(T, Td):
    return ne.evaluate('1./((1./(Td-56.))+(log(T/Td)/800.)) + 56.')


@autodoc(equation='Tlcl = 2840./(3.5*log(T)-log(e)-4.805) + 55.',
         references=ref['Bolton 1980'],
         notes='Uses Bolton(1980) equation 21.')
@assumes('bolton')
def Tlcl_from_T_e(T, e):
    return ne.evaluate('2840./(3.5*log(T)-log(e)-4.805) + 55.')


@autodoc(equation='Tv/(1+0.608*qv)')
@assumes('no liquid water', 'no ice')
@overridden_by_assumptions('Tv equals T')
def T_from_Tv_qv(Tv, qv):
    return ne.evaluate('Tv/(1+0.608*qv)')


@autodoc(equation='T*(1+0.608*qv)')
@assumes('no liquid water', 'no ice')
@overridden_by_assumptions('Tv equals T')
def Tv_from_T_qv(T, qv):
    return ne.evaluate('T*(1+0.608*qv)')


@autodoc(equation='Tv = T',
         notes='''
This function exists to allow using temperature as virtual temperature.''')
@assumes('Tv equals T')
def Tv_from_T_assuming_Tv_equals_T(T):
    return 1.*T


@autodoc(equation='Tv = p/(rho*Rd)')
@assumes('ideal gas')
def Tv_from_p_rho_ideal_gas(p, rho):
    return ne.evaluate('p/(rho*Rd)')


@autodoc(references=ref['Stull 2011'],
         notes='Uses the empirical inverse solution from Stull (2011).')
@assumes()
def Tw_from_T_RH_Stull(T, RH):
    return ne.evaluate('''((T-273.15)*arctan(0.151977*(RH + 8.313659)**0.5)
        + arctan(T-273.15+RH) - arctan(RH - 1.676331)
        + 0.00391838*RH**1.5*arctan(0.023101*RH) - 4.686035 + 273.15)''')


@autodoc(equation='T = Tv',
         notes='''
This function exists to allow using temperature as virtual temperature.''')
@assumes('Tv equals T')
def T_from_Tv_assuming_Tv_equals_T(Tv):
    return 1.*Tv


@autodoc(equation='theta = T*(1e5/p)**(Rd/Cpd)')
@assumes('constant Cp')
def theta_from_p_T(p, T):
    return ne.evaluate('T*(1e5/p)**(Rd/Cpd)')


@autodoc(
    equation='thetae = theta*exp((3.376/Tlcl-0.00254)*rv*1e3*(1+0.81*rv))',
    references=ref['Bolton 1980'] + ref['Davies-Jones 2009'],
    notes='''
This is one of the most accurate ways of computing thetae, with an
error of less than 0.2K due mainly to assuming Cp does not vary with
temperature or pressure.''')
@assumes('bolton', 'constant Cp')
def thetae_from_theta_Tlcl_rv_Bolton(theta, Tlcl, rv):
    return ne.evaluate('theta*exp((3.376/Tlcl-0.00254)*rv*1e3*(1+0.81*rv))')


@autodoc(equation='thetaes = thetae_from_theta_Tlcl_rv_Bolton(theta, T, rvs)',
         references=ref['Bolton 1980'] + ref['Davies-Jones 2009'],
         notes='''
See thetae_from_theta_Tlcl_rv_Bolton for more information.''')
@assumes('bolton', 'constant Cp')
def thetaes_from_theta_T_rvs_Bolton(theta, T, rvs):
    return thetae_from_theta_Tlcl_rv_Bolton(theta, T, rvs)


@autodoc(equation='w = -omega/(rho*g0)')
@assumes('constant g', 'hydrostatic')
def w_from_omega_rho_hydrostatic(omega, rho):
    return ne.evaluate('-omega/(rho*g0)')


@autodoc(equation='z = Phi/g0')
@assumes('constant g')
def z_from_Phi(Phi):
    return ne.evaluate('Phi/g0')<|MERGE_RESOLUTION|>--- conflicted
+++ resolved
@@ -597,17 +597,13 @@
     return ne.evaluate('qv/(1-qv)')
 
 
-<<<<<<< HEAD
-@autodoc(equation='rv = (Rd/Rv)*e/(p-e)')
-=======
 @autodoc(equation='rv = qv')
 @assumes('low water vapor')
 def rv_from_qv_lwv(qv):
     return 1.*qv
 
 
-@autodoc(equation='(Rd/Rv)*e/(p-e)')
->>>>>>> 874af46f
+@autodoc(equation='rv = (Rd/Rv)*e/(p-e)')
 @assumes()
 def rv_from_p_e(p, e):
     return ne.evaluate('0.622*e/(p-e)')
